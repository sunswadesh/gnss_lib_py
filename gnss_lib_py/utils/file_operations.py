--- conflicted
+++ resolved
@@ -38,8 +38,4 @@
     timestamp =  time.strftime("%Y%m%d%H%M%S")
     return timestamp
 
-<<<<<<< HEAD
-TIMESTAMP = get_timestamp()
-=======
-TIMESTAMP = _get_timestamp()
->>>>>>> 274a95e5
+TIMESTAMP = _get_timestamp()