"""Model GNSS SV states (positions and velocities).

Functions to calculate GNSS SV positions and velocities for a given time.
"""

__authors__ = "Ashwin Kanhere, Bradley Collicott"
__date__ = "17 Jan, 2023"

import warnings
import numpy as np
from datetime import timedelta

import gnss_lib_py.utils.constants as consts
from gnss_lib_py.utils.coordinates import ecef_to_el_az
from gnss_lib_py.parsers.navdata import NavData
from gnss_lib_py.parsers.ephemeris import EphemerisManager
from gnss_lib_py.utils.time_conversions import gps_millis_to_tow, gps_millis_to_datetime

from gnss_lib_py.parsers.ephemeris import DEFAULT_EPHEM_PATH

def svs_from_el_az(elaz_deg):
    """Generate NED satellite positions for given elevation and azimuth.

    Given elevation and azimuth angles, with respect to the receiver,
    generate satellites in the NED frame of reference with the receiver
    position as the origin. Satellites are assumed to have a nominal
    distance of 20,200 km from the receiver (height of GNSS satellite orbit)

    Parameters
    ----------
    elaz_deg : np.ndarray
        Nx2 array of elevation and azimuth angles [degrees]

    Returns
    -------
    svs_ned : np.ndarray
        Nx3 satellite NED positions, simulated at a distance of 20,200 km
    """
    assert np.shape(elaz_deg)[0] == 2, "elaz_deg should be a 2xN array"
    el_deg = np.deg2rad(elaz_deg[0, :])
    az_deg = np.deg2rad(elaz_deg[1, :])
    unit_vect = np.zeros([3, np.shape(elaz_deg)[1]])
    unit_vect[0, :] = np.sin(az_deg)*np.cos(el_deg)
    unit_vect[1, :] = np.cos(az_deg)*np.cos(el_deg)
    unit_vect[2, :] = np.sin(el_deg)
    svs_ned = 20200000*unit_vect
    return svs_ned


def add_sv_states(measurements, ephemeris_path= DEFAULT_EPHEM_PATH,
                  constellations=['gps'], delta_t_dec = -2):
    """
    Add SV states (ECEF position and velocities) to measurements.

    Given received measurements, add SV states for measurements corresponding
    to received time and SV ID. If receiver position is given, that
    position is used to calculate the delay between signal transmission
    and reception, which is used to update the time at which the SV
    states are calculated.

    Columns for SV calculation: `gps_millis`, `gnss_id` and `sv_id`.
    Columns for Rx based correction: x_rx*_m, y_rx*_m and z_rx*_m

    Parameters
    ----------
    measurements : gnss_lib_py.parsers.navdata.NavData
<<<<<<< HEAD
        Received measurements for which SV states are required. Must
        contain `gps_millis`, `gnss_id`, and `sv_id` fields.
    ephemeris_path : string or path-like
=======
        Recorded measurements with time of recpetion, GNSS ID and SV ID,
        corresponding to which SV states are calculated
    ephemeris_path : string
>>>>>>> c34e2ee3
        Location where ephemeris files are stored. Files will be
        downloaded if they don't exist for the given date and constellation.
        If not given, default from
    constellations : list
        List of GNSS IDs for constellations are to be used. Others will
        be removed while processing the measurements
    delta_t_dec : int
        Decimal places after which times are considered as belonging to
        the same discrete time interval.

    Returns
    -------
    sv_states_all_time : gnss_lib_py.parsers.navdata.NavData
        Input measurements with rows containing SV states appended.
    """
    measurements_subset, ephem, _ = \
        _filter_ephemeris_measurements(measurements, constellations, ephemeris_path)
    sv_states_all_time = NavData()
    # Loop through the measurement file per time step
    for _, _, measure_frame in measurements_subset.loop_time('gps_millis', \
                                                             delta_t_decimals=delta_t_dec):
        # measure_frame = measure_frame.sort('sv_id', order="descending")
        # Sort the satellites
        rx_ephem, _, inv_sort_order = _sort_ephem_measures(measure_frame, ephem)
        if rx_ephem.shape[1] != measure_frame.shape[1]: #pragma: no cover
            raise RuntimeError('Some ephemeris data is missing')
        try:
            # The following statement raises a KeyError if rows don't exist
            rx_rows_to_find = ['x_rx*_m', 'y_rx*_m', 'z_rx*_m']
            rx_idxs = measure_frame.find_wildcard_indexes(
                                                   rx_rows_to_find,
                                                   max_allow=1)
            rx_ecef = measure_frame[[rx_idxs["x_rx*_m"][0],
                                     rx_idxs["y_rx*_m"][0],
                                     rx_idxs["z_rx*_m"][0]]
                                     ,0]
            sv_states, _, _ = find_sv_location(measure_frame['gps_millis'], rx_ecef, rx_ephem)
        except KeyError:
            sv_states = find_sv_states(measure_frame['gps_millis'], rx_ephem)
        # Reverse the sorting
        sv_states = sv_states.sort(ind=inv_sort_order)
        # Add them to new rows
        for row in sv_states.rows:
            if row not in ('gps_millis','gnss_id','sv_id'):
                measure_frame[row] = sv_states[row]
        if len(sv_states_all_time)==0:
            sv_states_all_time = measure_frame
        else:
            sv_states_all_time.concat(measure_frame, inplace=True)
    return sv_states_all_time


def add_visible_svs_for_trajectory(rx_states,
                                   ephemeris_path=DEFAULT_EPHEM_PATH,
                                   constellations=['gps'], el_mask = 5.):
    """Wrapper to add visible satellite states for given times and positions.

    Given a sequence of times and rx points in ECEF, along with desired
    constellations, give SV states for satellites that are visible along
    trajectory at given times (assuming open sky conditions).

    rx_states must contain the following rows in order of increasing time:
    * :code:`gps_millis`
    * :code:`x_rx*_m`
    * :code:`y_rx*_m`
    * :code:`z_rx*_m`

    Parameters
    ----------
    rx_states : gnss_lib_py.parsers.navdata.NavData
        NavData containing position states of receiver at which SV states
        are needed.
    ephemeris_path : string
        Path at which ephemeris files are to be stored. Uses directory
        default if not given.
    constellations : list
        List of constellations for which states are to be estimated.
        Default is :code:`['gps']`. If :code:`None` is given, will estimate
        states for all available constellations.
    el_mask : float
        Elevation value above which satellites are considered visible.

    Returns
    -------
    sv_posvel_trajectory : gnss_lib_py.parsers.navdata.Navdata
        NavData instance containing


    """
    # Checks to ensure that the same number of times and states are given
    gps_millis = rx_states['gps_millis']
    assert len(gps_millis) == len(rx_states), \
        "Please give same number of times and ECEF points"
    assert isinstance(rx_states, NavData), \
        "rx_states must be a NavData instance"


    # Find starting time to download broadcast ephemeris file
    start_millis = gps_millis[0]
    start_time = gps_millis_to_datetime(start_millis)
    # Initialize all satellites
    inv_const_chars = {value : key for key, value in consts.CONSTELLATION_CHARS.items()}
    all_sats = []
    if constellations is None:
        constellations = list(consts.CONSTELLATION_CHARS.values())
    for const in constellations:
        if const != 'gps':
            warnings.warn(const + " not available in received constellations", RuntimeWarning)
            continue
        gnss_char = inv_const_chars[const]
        num_sats = consts.NUMSATS[const]
        all_sats_const = [f"{gnss_char}{sv:02}" for sv in range(1, num_sats)]
        all_sats.extend(all_sats_const)

    # Initialize file with broadcast ephemeris parameters
    ephemeris_manager = EphemerisManager(ephemeris_path)
    ephem_all_sats = ephemeris_manager.get_ephemeris(start_time, all_sats)

    # Find rows that correspond to receiver positions
    rx_rows_to_find = ['x_rx*_m', 'y_rx*_m', 'z_rx*_m']
    rx_idxs = rx_states.find_wildcard_indexes(rx_rows_to_find,
                                              max_allow=1)

    # Loop through all times and positions, estimated SV states and adding
    # them to a NavData instance that is returned
    sv_posvel_trajectory = NavData()
    for idx, milli in enumerate(gps_millis):
        rx_ecef = rx_states[[rx_idxs["x_rx*_m"][0],
                                rx_idxs["y_rx*_m"][0],
                                rx_idxs["z_rx*_m"][0]],
                                idx]
        ephem_viz = find_visible_ephem(milli, rx_ecef, ephem_all_sats, el_mask=el_mask)
        sv_posvel, _, _ = find_sv_location(milli, rx_ecef, ephem_viz)
        sv_posvel['gps_millis'] = milli
        if len(sv_posvel_trajectory) == 0:
            sv_posvel_trajectory = sv_posvel
        else:
            sv_posvel_trajectory.concat(sv_posvel, inplace=True)

    return sv_posvel_trajectory


def find_sv_states(gps_millis, ephem):
    """Compute position and velocities for all satellites in ephemeris file
    given time of clock.

    `ephem` contains broadcast ephemeris parameters (similar in form to GPS
    broadcast parameters).

    Must contain the following rows (description in [1]_):
    * :code:`gnss_id`
    * :code:`sv_id`
    * :code:`gps_week`
    * :code:`t_oe`
    * :code:`e`
    * :code:`omega`
    * :code:`Omega_0`
    * :code:`OmegaDot`
    * :code:`sqrtA`
    * :code:`deltaN`
    * :code:`IDOT`
    * :code:`i_0`
    * :code:`C_is`
    * :code:`C_ic`
    * :code:`C_rs`
    * :code:`C_rc`
    * :code:`C_uc`
    * :code:`C_us`

    Parameters
    ----------
    gps_millis : int
        Time at which measurements are needed, measured in milliseconds
        since start of GPS epoch [ms].
    ephem : gnss_lib_py.parsers.navdata.NavData
        NavData instance containing ephemeris parameters of satellites
        for which states are required.

    Returns
    -------
    sv_posvel : gnss_lib_py.parsers.navdata.NavData
        NavData containing satellite positions, velocities, corresponding
        time with GNSS ID and SV number.

    Notes
    -----
    Based on code written by J. Makela.
    AE 456, Global Navigation Sat Systems, University of Illinois
    Urbana-Champaign. Fall 2017

    More details on the algorithm used to compute satellite positions
    from broadcast navigation message can be found in [1]_.

    Satellite velocity calculations based on algorithms introduced in [2]_.

    References
    ----------
    ..  [1] Misra, P. and Enge, P,
        "Global Positioning System: Signals, Measurements, and Performance."
        2nd Edition, Ganga-Jamuna Press, 2006.
    ..  [2] B. F. Thompson, S. W. Lewis, S. A. Brown, and T. M. Scott,
        “Computing GPS satellite velocity and acceleration from the broadcast
        navigation message,” NAVIGATION, vol. 66, no. 4, pp. 769–779, Dec. 2019,
        doi: 10.1002/navi.342.

    """

    # Convert time from GPS millis to TOW
    gps_week, gps_tow = gps_millis_to_tow(gps_millis)
    # Extract parameters

    c_is = ephem['C_is']
    c_ic = ephem['C_ic']
    c_rs = ephem['C_rs']
    c_rc = ephem['C_rc']
    c_uc = ephem['C_uc']
    c_us = ephem['C_us']
    delta_n   = ephem['deltaN']

    ecc        = ephem['e']     # eccentricity
    omega    = ephem['omega'] # argument of perigee
    omega_0  = ephem['Omega_0']
    sqrt_sma = ephem['sqrtA'] # sqrt of semi-major axis
    sma      = sqrt_sma**2      # semi-major axis

    sqrt_mu_a = np.sqrt(consts.MU_EARTH) * sqrt_sma**-3 # mean angular motion
    gpsweek_diff = (np.mod(gps_week,1024) - np.mod(ephem['gps_week'],1024))*604800.
    sv_posvel = NavData()
    sv_posvel['gnss_id'] = ephem['gnss_id']
    sv_posvel['sv_id'] = ephem['sv_id']
    # sv_posvel.set_index('sv', inplace=True)
    # print(times)
    #TODO: How do you deal with multiple times here?
    # Deal with times being a single value or a vector with the same
    # length as the ephemeris
    # print(times.shape)
    sv_posvel['gps_millis'] = gps_millis

    delta_t = gps_tow - ephem['t_oe'] + gpsweek_diff

    # Calculate the mean anomaly with corrections
    ecc_anom = _compute_eccentric_anomaly(gps_week, gps_tow, ephem)

    cos_e   = np.cos(ecc_anom)
    sin_e   = np.sin(ecc_anom)
    e_cos_e = (1 - ecc*cos_e)

    # Calculate the true anomaly from the eccentric anomaly
    sin_nu = np.sqrt(1 - ecc**2) * (sin_e/e_cos_e)
    cos_nu = (cos_e-ecc) / e_cos_e
    nu_rad     = np.arctan2(sin_nu, cos_nu)

    # Calcualte the argument of latitude iteratively
    phi_0 = nu_rad + omega
    phi   = phi_0
    for incl in range(5):
        cos_to_phi = np.cos(2.*phi)
        sin_to_phi = np.sin(2.*phi)
        phi_corr = c_uc * cos_to_phi + c_us * sin_to_phi
        phi = phi_0 + phi_corr

    # Calculate the longitude of ascending node with correction
    omega_corr = ephem['OmegaDot'] * delta_t

    # Also correct for the rotation since the beginning of the GPS week for which the Omega0 is
    # defined.  Correct for GPS week rollovers.

    # Also correct for the rotation since the beginning of the GPS week for
    # which the Omega0 is defined.  Correct for GPS week rollovers.
    omega = omega_0 - (consts.OMEGA_E_DOT*(gps_tow + gpsweek_diff)) + omega_corr

    # Calculate orbital radius with correction
    r_corr = c_rc * cos_to_phi + c_rs * sin_to_phi
    orb_radius      = sma*e_cos_e + r_corr

    ############################################
    ######  Lines added for velocity (1)  ######
    ############################################
    delta_e   = (sqrt_mu_a + delta_n) / e_cos_e
    dphi = np.sqrt(1 - ecc**2)*delta_e / e_cos_e
    # Changed from the paper
    delta_r   = (sma * ecc * delta_e * sin_e) + 2*(c_rs*cos_to_phi - c_rc*sin_to_phi)*dphi

    # Calculate the inclination with correction
    i_corr = c_ic*cos_to_phi + c_is*sin_to_phi + ephem['IDOT']*delta_t
    incl = ephem['i_0'] + i_corr

    ############################################
    ######  Lines added for velocity (2)  ######
    ############################################
    delta_i = 2*(c_is*cos_to_phi - c_ic*sin_to_phi)*dphi + ephem['IDOT']

    # Find the position in the orbital plane
    x_plane = orb_radius*np.cos(phi)
    y_plane = orb_radius*np.sin(phi)

    ############################################
    ######  Lines added for velocity (3)  ######
    ############################################
    delta_u = (1 + 2*(c_us * cos_to_phi - c_uc*sin_to_phi))*dphi
    dxp = delta_r*np.cos(phi) - orb_radius*np.sin(phi)*delta_u
    dyp = delta_r*np.sin(phi) + orb_radius*np.cos(phi)*delta_u
    # Find satellite position in ECEF coordinates
    cos_omega = np.cos(omega)
    sin_omega = np.sin(omega)
    cos_i = np.cos(incl)
    sin_i = np.sin(incl)

    sv_posvel['x_sv_m'] = x_plane*cos_omega - y_plane*cos_i*sin_omega
    sv_posvel['y_sv_m'] = x_plane*sin_omega + y_plane*cos_i*cos_omega
    sv_posvel['z_sv_m'] = y_plane*sin_i

    ############################################
    ######  Lines added for velocity (4)  ######
    ############################################
    omega_dot = ephem['OmegaDot'] - consts.OMEGA_E_DOT
    sv_posvel['vx_sv_mps'] = (dxp * cos_omega
                         - dyp * cos_i*sin_omega
                         + y_plane  * sin_omega*sin_i*delta_i
                         - (x_plane * sin_omega + y_plane*cos_i*cos_omega)*omega_dot)

    sv_posvel['vy_sv_mps'] = (dxp * sin_omega
                         + dyp * cos_i * cos_omega
                         - y_plane  * sin_i * cos_omega * delta_i
                         + (x_plane * cos_omega - (y_plane*cos_i*sin_omega)) * omega_dot)

    sv_posvel['vz_sv_mps'] = dyp*sin_i + y_plane*cos_i*delta_i

    # Estimate SV clock corrections, including polynomial and relativistic
    # clock corrections
    clock_corr, _, _ = _estimate_sv_clock_corr(gps_millis, ephem)

    sv_posvel['b_sv_m'] = clock_corr

    return sv_posvel


def find_visible_ephem(gps_millis, rx_ecef, ephem, el_mask=5.):
    """Trim input ephemeris to keep only visible SVs.

    Parameters
    ----------
    gps_millis : int
        Time at which measurements are needed, measured in milliseconds
        since start of GPS epoch [ms].
    rx_ecef : np.ndarray
        3x1 row rx_pos ECEF position vector [m].
    ephem : gnss_lib_py.parsers.navdata.NavData
        NavData instance containing satellite ephemeris parameters
        including gps_week and gps_tow for the ephemeris
    el_mask : float
        Minimum elevation of satellites considered visible.

    Returns
    -------
    eph : gnss_lib_py.parsers.navdata.NavData
        Ephemeris parameters of visible satellites

    """
    # Find positions and velocities of all satellites
    approx_posvel = find_sv_states(gps_millis - 1000.*consts.T_TRANS, ephem)
    # Find elevation and azimuth angles for all satellites
    approx_pos, _ = _extract_pos_vel_arr(approx_posvel)
    approx_el_az = ecef_to_el_az(np.reshape(rx_ecef, [3, 1]), approx_pos)
    # Keep attributes of only those satellites which are visible
    keep_ind = approx_el_az[0,:] > el_mask
    eph = ephem.copy(cols=np.nonzero(keep_ind))
    return eph


def find_visible_sv_posvel(rx_ecef, sv_posvel, el_mask=5.):
    """Trim input SV state NavData to keep only visible SVs.

    Parameters
    ----------
    rx_ecef : np.ndarray
        3x1 row rx_pos ECEF position vector [m].
    sv_posvel : gnss_lib_py.parsers.navdata.NavData
        NavData instance containing satellite positions and velocities
        at the time at which visible satellites are needed.
    el_mask : float
        Minimum elevation of satellites considered visible.

    Returns
    -------
    vis_posvel : gnss_lib_py.parsers.navdata.NavData
        SV states of satellites that are visible

    """
    # Find positions and velocities of all satellites
    approx_posvel = sv_posvel.copy()
    # Find elevation and azimuth angles for all satellites
    approx_pos, _ = _extract_pos_vel_arr(approx_posvel)
    approx_el_az = ecef_to_el_az(np.reshape(rx_ecef, [3, 1]), approx_pos)
    # Keep attributes of only those satellites which are visible
    keep_ind = approx_el_az[0,:] > el_mask
    vis_posvel = sv_posvel.copy(cols=np.nonzero(keep_ind))
    return vis_posvel

def find_sv_location(gps_millis, rx_ecef, ephem=None, sv_posvel=None, get_iono=False):
    """Given time, return SV positions, difference from Rx, and ranges.

    Parameters
    ----------
    gps_millis : int
        Time at which measurements are needed, measured in milliseconds
        since start of GPS epoch [ms].
    rx_ecef : np.ndarray
        3x1 Receiver 3D ECEF position [m].
    ephem : gnss_lib_py.parsers.navdata.NavData
        DataFrame containing all satellite ephemeris parameters ephemeris,
        as indicated in :code:`find_sv_states`. Use None if using
        precomputed satellite positions and velocities instead.
    sv_posvel : gnss_lib_py.parsers.navdata.NavData
        Precomputed positions of satellites, use None if using broadcast
        ephemeris parameters instead.

    Returns
    -------
    sv_posvel : gnss_lib_py.parsers.navdata.NavData
        Satellite position and velocities (same if input).
    del_pos : np.ndarray
        Difference between satellite positions and receiver position.
    true_range : np.ndarray
        Distance between satellite and receiver positions.

    """
    rx_ecef = np.reshape(rx_ecef, [3, 1])
    if sv_posvel is None:
        assert ephem is not None, "Must provide ephemeris or positions" \
                                + " to find satellites states"
        sv_posvel = find_sv_states(gps_millis - 1000.*consts.T_TRANS, ephem)
        del_pos, true_range = _find_delxyz_range(sv_posvel, rx_ecef)
        t_corr = true_range/consts.C

        # Find satellite locations at (a more accurate) time of transmission
        sv_posvel = find_sv_states(gps_millis-1000.*t_corr, ephem)
    del_pos, true_range = _find_delxyz_range(sv_posvel, rx_ecef)
    t_corr = true_range/consts.C

    return sv_posvel, del_pos, true_range


def _estimate_sv_clock_corr(gps_millis, ephem):
    """Calculate the modelled satellite clock delay

    Parameters
    ---------
    gps_millis : int
        Time at which measurements are needed, measured in milliseconds
        since start of GPS epoch [ms].
    ephem : gnss_lib_py.parsers.navdata.NavData
        Satellite ephemeris parameters for measurement SVs.

    Returns
    -------
    clock_corr : np.ndarray
        Satellite clock corrections containing all terms [m].
    corr_polynomial : np.ndarray
        Polynomial clock perturbation terms [m].
    clock_relativistic : np.ndarray
        Relativistic clock correction terms [m].

    """
    # Extract required GPS constants
    ecc        = ephem['e']     # eccentricity
    sqrt_sma = ephem['sqrtA'] # sqrt of semi-major axis

    # if np.abs(delta_t).any() > 302400:
    #     delta_t = delta_t - np.sign(delta_t)*604800

    gps_week, gps_tow = gps_millis_to_tow(gps_millis)

    # Compute Eccentric Anomaly
    ecc_anom = _compute_eccentric_anomaly(gps_week, gps_tow, ephem)

    # Determine pseudorange corrections due to satellite clock corrections.
    # Calculate time offset from satellite reference time
    t_offset = gps_tow - ephem['t_oc']
    if np.abs(t_offset).any() > 302400:  # pragma: no cover
        t_offset = t_offset-np.sign(t_offset)*604800

    # Calculate clock corrections from the polynomial corrections in
    # broadcast message
    corr_polynomial = (ephem['SVclockBias']
                     + ephem['SVclockDrift']*t_offset
                     + ephem['SVclockDriftRate']*t_offset**2)

    # Calcualte the relativistic clock correction
    corr_relativistic = consts.F * ecc * sqrt_sma * np.sin(ecc_anom)

    # Calculate the total clock correction including the Tgd term
    clk_corr = (corr_polynomial - ephem['TGD'] + corr_relativistic)

    #Convert values to equivalent meters from seconds
    clk_corr = np.array(consts.C*clk_corr, ndmin=1)
    corr_polynomial = np.array(consts.C*corr_polynomial, ndmin=1)
    corr_relativistic = np.array(consts.C*corr_relativistic, ndmin=1)

    return clk_corr, corr_polynomial, corr_relativistic


def _filter_ephemeris_measurements(measurements, constellations,
                                   ephemeris_path = DEFAULT_EPHEM_PATH, get_iono=False):
    """Return subset of input measurements and ephmeris containing
    constellations and received SVs.

    Measurements are filtered to contain the intersection of received and
    desired constellations.
    Ephemeris is extracted from the given path and a subset containing
    SVs that are in measurements is returned.

    Parameters
    ----------
    measurements : gnss_lib_py.parsers.navdata.NavData
        Received measurements, that are filtered based on constellations.
    constellations : list
<<<<<<< HEAD
        List of strings indicating constellations that we want to use.
    ephemeris_path : string or path-like
=======
        List of strings indicating constellations required in output.
    ephemeris_path : string
>>>>>>> c34e2ee3
        Path where the ephermis files are stored or downloaded to.

    Returns
    -------
    measurements_subset : gnss_lib_py.parsers.navdata.NavData
        Measurements containing desired constellations
    ephem : gnss_lib_py.parsers.navdata.NavData
        Ephemeris parameters for received SVs and constellations
    """
    measurements.in_rows(['gnss_id', 'sv_id', 'gps_millis'])
    # Check whether the rows are in the right format as needed.
    isinstance(measurements['gnss_id'].dtype, object)
    isinstance(measurements['sv_id'].dtype, int)
    isinstance(measurements['gps_millis'].dtype, np.int64)
    rx_const= np.unique(measurements['gnss_id'])
    # Check if required constellations are available, keep only required
    # constellations
    if constellations is None:
        constellations = list(consts.CONSTELLATION_CHARS.values())
    for const in constellations:
        if const not in rx_const:
            warnings.warn(const + " not available in received constellations", RuntimeWarning)
    rx_const_set = set(rx_const)
    req_const_set = set(constellations)
    keep_consts = req_const_set.intersection(rx_const_set)

    measurements_subset = measurements.where('gnss_id', keep_consts, condition="eq")

    # preprocessing of received quantities for downloading ephemeris file
    eph_sv = _combine_gnss_sv_ids(measurements)
    lookup_sats = list(np.unique(eph_sv))
    start_gps_millis = np.min(measurements['gps_millis'])
    start_time = gps_millis_to_datetime(start_gps_millis)
    # Download the ephemeris file for all the satellites in the measurement files
    ephemeris_manager = EphemerisManager(ephemeris_path)
    ephem = ephemeris_manager.get_ephemeris(start_time, lookup_sats)
    if get_iono:
        # TODO: Don't hardcode gps source
        iono_params = ephemeris_manager.get_iono_params(start_time, 'nasa_daily_gps')
    else:
        iono_params = None
    return measurements_subset, ephem, iono_params


def _combine_gnss_sv_ids(measurement_frame):
    """Combine string `gnss_id` and integer `sv_id` into single `gnss_sv_id`.

    `gnss_id` contains strings like 'gps' and 'glonass' and `sv_id` contains
    integers. The newly returned `gnss_sv_id` is formatted as `Axx` where
    `A` is a single letter denoting the `gnss_id` and `xx` denote the two
    digit `sv_id` of the satellite.

    Parameters
    ----------
    measurement_frame : gnss_lib_py.parsers.navdata.NavData
        NavData instance containing measurements including `gnss_id` and
        `sv_id`.

    Returns
    -------
    gnss_sv_id : np.ndarray
	New row values that combine `gnss_id` and `sv_id` into a something
	similar to 'R01' or 'G12' for example.

    Notes
    -----
    For reference on strings and the contellation characters corresponding
    to them, refer to :code:`CONSTELLATION_CHARS` in
    `gnss_lib_py/utils/constants.py`.

    """
    constellation_char_inv = {const : gnss_char for gnss_char, const in consts.CONSTELLATION_CHARS.items()}
    gnss_chars = [constellation_char_inv[const] for const in np.array(measurement_frame['gnss_id'], ndmin=1)]
    gnss_sv_id = np.asarray([gnss_chars[col_num] + f'{sv:02}' for col_num, sv in enumerate(np.array(measurement_frame['sv_id'], ndmin=1))])
    return gnss_sv_id


def _sort_ephem_measures(measure_frame, ephem):
    """Sort measures and return indices for sorting and inverting sort.

    Parameters
    ----------
    measure_frame : gnss_lib_py.parsers.navdata.NavData
        Measurements received for a single time instance, to be sorted.
    ephem : gnss_lib_py.parsers.navdata.NavData
        Ephemeris parameters for all satellites for the closest time
        before the measurements were received.

    Returns
    -------
    rx_ephem : gnss_lib_py.parsers.navdata.NavData
        Ephemeris parameters for satellites from which measurements were
        received. Sorted by `gnss_sv_id`.
    sorted_sats_ind : np.ndarray
        Indices that sorts the original measurements by `gnss_sv_id`.
    inv_sort_order : np.ndarray
        Indices that invert the sort by `gnss_sv_id` to match the order
        in the input measurements.

    """
    gnss_sv_id = _combine_gnss_sv_ids(measure_frame)
    sorted_sats_ind = np.argsort(gnss_sv_id)
    inv_sort_order = np.argsort(sorted_sats_ind)
    sorted_sats = gnss_sv_id[sorted_sats_ind]
    rx_ephem = ephem.where('gnss_sv_id', sorted_sats, condition="eq")
    return rx_ephem, sorted_sats_ind, inv_sort_order


def _extract_pos_vel_arr(sv_posvel):
    """Extract satellite positions and velocities into numpy arrays.

    Parameters
    ----------
    sv_posvel : gnss_lib_py.parsers.navdata.NavData
        NavData containing satellite position and velocity states.

    Returns
    -------
    sv_pos : np.ndarray
        ECEF satellite x, y and z positions 3xN [m].
    sv_vel : np.ndarray
        ECEF satellite x, y and z velocities 3xN [m].
    """
    sv_pos = sv_posvel[['x_sv_m', 'y_sv_m', 'z_sv_m']]
    sv_vel   = sv_posvel[['vx_sv_mps', 'vy_sv_mps', 'vz_sv_mps']]
    return sv_pos, sv_vel


def _find_delxyz_range(sv_posvel, rx_ecef):
    """Return difference of satellite and rx_pos positions and distance between them.

    Parameters
    ----------
    sv_posvel : gnss_lib_py.parsers.navdata.NavData
        Satellite position and velocities.
    rx_ecef : np.ndarray
        3x1 Receiver 3D ECEF position [m].

    Returns
    -------
    del_pos : np.ndarray
        Difference between satellite positions and receiver position.
    true_range : np.ndarray
        Distance between satellite and receiver positions.
    """
    rx_ecef = np.reshape(rx_ecef, [3, 1])
    satellites = len(sv_posvel)
    sv_pos, _ = _extract_pos_vel_arr(sv_posvel)
    sv_pos = sv_pos.reshape(rx_ecef.shape[0], satellites)
    del_pos = sv_pos - np.tile(rx_ecef, (1, satellites))
    true_range = np.linalg.norm(del_pos, axis=0)
    return del_pos, true_range


def _compute_eccentric_anomaly(gps_week, gps_tow, ephem, tol=1e-5, max_iter=10):
    """Compute the eccentric anomaly from ephemeris parameters.

    This function extracts relevant parameters from the broadcast navigation
    ephemerides and then solves the equation `f(E) = M - E + e * sin(E) = 0`
    using the Newton-Raphson method.

    In the above equation `M` is the corrected mean anomaly, `e` is the
    orbit eccentricity and `E` is the eccentric anomaly, which is unknown.

    Parameters
    ----------
    gps_week : int
        Week of GPS calendar corresponding to time of clock.
    gps_tow : np.ndarray
        GPS time of the week at which positions are required [s].
    ephem : gnss_lib_py.parsers.navdata.NavData
        NavData instance containing ephemeris parameters of satellites
        for which states are required.
    tol : float
        Tolerance for convergence of the Newton-Raphson.
    max_iter : int
        Maximum number of iterations for Newton-Raphson.

    Returns
    -------
    ecc_anom : np.ndarray
        Eccentric Anomaly of GNSS satellite orbits.

    """
    #Extract required parameters from ephemeris and GPS constants
    delta_n   = ephem['deltaN']
    mean_anom_0  = ephem['M_0']
    sqrt_sma = ephem['sqrtA'] # sqrt of semi-major axis
    sqrt_mu_a = np.sqrt(consts.MU_EARTH) * sqrt_sma**-3 # mean angular motion
    ecc        = ephem['e']     # eccentricity
    #Times for computing positions
    gpsweek_diff = (np.mod(gps_week,1024) - np.mod(ephem['gps_week'],1024))*604800.
    delta_t = gps_tow - ephem['t_oe'] + gpsweek_diff

    # Calculate the mean anomaly with corrections
    mean_anom_corr = delta_n * delta_t
    mean_anom = mean_anom_0 + (sqrt_mu_a * delta_t) + mean_anom_corr

    # Compute Eccentric Anomaly
    ecc_anom = mean_anom
    for _ in np.arange(0, max_iter):
        fun = mean_anom - ecc_anom + ecc * np.sin(ecc_anom)
        df_decc_anom = ecc*np.cos(ecc_anom) - 1.
        delta_ecc_anom   = -fun / df_decc_anom
        ecc_anom    = ecc_anom + delta_ecc_anom

    if np.any(delta_ecc_anom > tol): #pragma: no cover
        raise RuntimeWarning("Eccentric Anomaly may not have converged" \
                            + f"after {max_iter} steps. : dE = {delta_ecc_anom}")

    return ecc_anom<|MERGE_RESOLUTION|>--- conflicted
+++ resolved
@@ -64,15 +64,9 @@
     Parameters
     ----------
     measurements : gnss_lib_py.parsers.navdata.NavData
-<<<<<<< HEAD
-        Received measurements for which SV states are required. Must
-        contain `gps_millis`, `gnss_id`, and `sv_id` fields.
-    ephemeris_path : string or path-like
-=======
         Recorded measurements with time of recpetion, GNSS ID and SV ID,
         corresponding to which SV states are calculated
-    ephemeris_path : string
->>>>>>> c34e2ee3
+    ephemeris_path : string or path-like
         Location where ephemeris files are stored. Files will be
         downloaded if they don't exist for the given date and constellation.
         If not given, default from
@@ -590,13 +584,8 @@
     measurements : gnss_lib_py.parsers.navdata.NavData
         Received measurements, that are filtered based on constellations.
     constellations : list
-<<<<<<< HEAD
-        List of strings indicating constellations that we want to use.
+        List of strings indicating constellations required in output.
     ephemeris_path : string or path-like
-=======
-        List of strings indicating constellations required in output.
-    ephemeris_path : string
->>>>>>> c34e2ee3
         Path where the ephermis files are stored or downloaded to.
 
     Returns
