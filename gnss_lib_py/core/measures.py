--- conflicted
+++ resolved
@@ -410,16 +410,10 @@
     dxp = dr*np.cos(phi) - r*np.sin(phi)*du
     dyp = dr*np.sin(phi) + r*np.cos(phi)*du
     # Find satellite position in ECEF coordinates
-<<<<<<< HEAD
     satXYZV.loc[:,'x'] = xp*np.cos(Omega) - yp*np.cos(i)*np.sin(Omega)
     satXYZV.loc[:,'y'] = xp*np.sin(Omega) + yp*np.cos(i)*np.cos(Omega)
     satXYZV.loc[:,'z'] = yp*np.sin(i)
-=======
-    satXYZV['x'] = xp*np.cos(Omega) - yp*np.cos(i)*np.sin(Omega)
-    satXYZV['y'] = xp*np.sin(Omega) + yp*np.cos(i)*np.cos(Omega)
-    satXYZV['z'] = yp*np.sin(i)
     # TODO: Add satellite clock bias here using the 'clock corrections' not to be used but compared against SP3 and Android data
->>>>>>> d37db90b
 
     ############################################
     ######  Lines added for velocity (4)  ######
