"""Tests for precise ephemerides data loaders.
"""

__authors__ = "Sriramya Bhamidipati"
__date__ = "25 August 2022"

import os

from datetime import datetime, timezone
import random

import numpy as np
import pytest
import pandas as pd

from gnss_lib_py.parsers.precise_ephemerides import Sp3, Clk
from gnss_lib_py.parsers.precise_ephemerides import parse_sp3, parse_clockfile
from gnss_lib_py.parsers.android import AndroidDerived2021
from gnss_lib_py.parsers.navdata import NavData
from gnss_lib_py.parsers.precise_ephemerides import single_gnss_from_precise_eph
from gnss_lib_py.parsers.precise_ephemerides import multi_gnss_from_precise_eph
from gnss_lib_py.parsers.precise_ephemerides import sv_gps_from_brdcst_eph
from gnss_lib_py.parsers.precise_ephemerides import sp3_snapshot, clk_snapshot
from gnss_lib_py.parsers.precise_ephemerides import extract_sp3, extract_clk
import gnss_lib_py.utils.constants as consts

# Define the no. of samples to test functions:test_gps_sp3_funcs,
# test_gps_clk_funcs, test_glonass_sp3_funcs, test_glonass_clk_funcs
NUMSAMPLES = 4

# Define the keys relevant for satellite information
SV_KEYS = ['x_sv_m', 'y_sv_m', 'z_sv_m', \
           'vx_sv_mps','vy_sv_mps','vz_sv_mps', \
           'b_sv_m', 'b_dot_sv_mps']

@pytest.fixture(name="root_path")
def fixture_root_path():
    """Location of measurements for unit test

    Returns
    -------
    root_path : string
        Folder location containing measurements
    """
    root_path = os.path.dirname(
                os.path.dirname(
                os.path.dirname(
                os.path.realpath(__file__))))
    root_path = os.path.join(root_path, 'data/unit_test/')
    return root_path

@pytest.fixture(name="sp3_path")
def fixture_sp3_path(root_path):
    """Filepath of valid .sp3 measurements

    Returns
    -------
    sp3_path : string
        String with location for the unit_test sp3 measurements

    Notes
    -----
    Downloaded the relevant .sp3 files from either CORS website [1]_ or
    CDDIS website [2]_

    References
    ----------
    .. [1]  https://geodesy.noaa.gov/UFCORS/ Accessed as of August 2, 2022
    .. [2]  https://cddis.nasa.gov/Data_and_Derived_Products/GNSS/gnss_mgex.html
            Accessed as of August 2, 2022
    """
    sp3_path = os.path.join(root_path, 'precise_ephemeris/grg21553_short.sp3')
    return sp3_path

@pytest.fixture(name="clk_path")
def fixture_clk_path(root_path):
    """Filepath of valid .clk measurements

    Returns
    -------
    clk_path : string
        String with location for the unit_test clk measurements

    Notes
    -----
    Downloaded the relevant .clk files from either CORS website [1]_ or
    CDDIS website [2]_
    """
    clk_path = os.path.join(root_path, 'precise_ephemeris/grg21553_short.clk')
    return clk_path

@pytest.fixture(name="sp3data")
def fixture_load_sp3data(sp3_path):
    """Load instance of sp3 data.

    Parameters
    ----------
    sp3_path : pytest.fixture
        String with location for the unit_test sp3 measurements

    Returns
    -------
<<<<<<< HEAD
    sp3data : dict
        Instances of Sp3 class for each satellite
=======
    sp3data : list
        Instance of GPS-only Sp3 class list with len = NUMSATS-GPS
    """
    sp3data_gps = parse_sp3(sp3_path, constellation = 'gps')

    # raises exception if input not string or path-like
    with pytest.raises(TypeError):
        parse_sp3([])

    return sp3data_gps

@pytest.fixture(name="clkdata_gps")
def fixture_load_clkdata_gps(clk_path):
    """Load instance of clk data for GPS constellation

    Parameters
    ----------
    clk_path : pytest.fixture
        String with location for the unit_test clk measurements
>>>>>>> b284c023

    """
    sp3data = parse_sp3(sp3_path)

<<<<<<< HEAD
    return sp3data
=======
    # raises exception if input not string or path-like
    with pytest.raises(TypeError):
        parse_clockfile([])

    return clkdata_gps
>>>>>>> b284c023

@pytest.fixture(name="clkdata")
def fixture_load_clkdata(clk_path):
    """Load instance of clk data.

    Parameters
    ----------
    clk_path : pytest.fixture
        String with location for the unit_test clk measurements

    Returns
    -------
    clkdata : list
        Instances of Clk class for each satellite
    """
    clkdata = parse_clockfile(clk_path)

    return clkdata

@pytest.fixture(name="sp3_path_missing")
def fixture_sp3_path_missing(root_path):
    """Invalid filepath for .sp3 measurements

    Returns
    -------
    sp3_path : string
        String with location for the unit_test sp3 measurements
    """
    sp3_path_missing = os.path.join(root_path, 'precise_ephemeris/grg21553_missing.sp3')
    return sp3_path_missing

@pytest.fixture(name="clk_path_missing")
def fixture_clk_path_missing(root_path):
    """Invalid filepath of .clk measurements

    Returns
    -------
    clk_path : string
        String with location for the unit_test clk measurements
    """
    clk_path_missing = os.path.join(root_path, 'precise_ephemeris/grg21553_missing.clk')
    return clk_path_missing

@pytest.fixture(name="navdata_path")
def fixture_navdata_path(root_path):
    """Filepath of Android Derived measurements

    Returns
    -------
    navdata_path : string
        Location for the unit_test Android derived measurements

    Notes
    -----
    Test data is a subset of the Android Raw Measurement Dataset [3]_,
    particularly the train/2021-04-28-US-SJC-1/Pixel4 trace. The dataset
    was retrieved from
    https://www.kaggle.com/c/google-smartphone-decimeter-challenge/data

    References
    ----------
    .. [3] Fu, Guoyu Michael, Mohammed Khider, and Frank van Diggelen.
        "Android Raw GNSS Measurement Datasets for Precise Positioning."
        Proceedings of the 33rd International Technical Meeting of the
        Satellite Division of The Institute of Navigation (ION GNSS+
        2020). 2020.
    """
    navdata_path = os.path.join(root_path, "android_2021/Pixel4_derived_clkdiscnt.csv")
    return navdata_path

@pytest.fixture(name="navdata")
def fixture_load_navdata(navdata_path):
    """Load instance of AndroidDerived2021

    Parameters
    ----------
    navdata_path : pytest.fixture
        String with location of Android navdata measurement file

    Returns
    -------
    navdata : AndroidDerived2021
        Instance of AndroidDerived2021 for testing

    """
    navdata = AndroidDerived2021(navdata_path, remove_timing_outliers=False)

    return navdata

@pytest.fixture(name="navdata_gps")
def fixture_load_navdata_gps(navdata):
    """Load GPS instance of AndroidDerived2021

    Parameters
    ----------
    navdata : pytest.fixture
        Instance of AndroidDerived for testing

    Returns
    -------
    navdata_gps : AndroidDerived2021
        Instance of AndroidDerived (GPS) for testing
    """
    navdata_gps = navdata.where("gnss_id", "gps")

    return navdata_gps

@pytest.fixture(name="navdata_gpsl1")
def fixture_load_navdata_gpsl1(navdata):
    """Load GPS instance of AndroidDerived2021

    Parameters
    ----------
    navdata : pytest.fixture
        Instance of AndroidDerived for testing

    Returns
    -------
    navdata_gpsl1 : AndroidDerived2021
        Instance of AndroidDerived (GPS-L1) for testing ephemeris
    """
    navdata_gpsl1 = navdata.where("gnss_id", "gps")
    navdata_gpsl1 = navdata_gpsl1.where('signal_type', 'l1')

    return navdata_gpsl1

@pytest.fixture(name="navdata_glonass")
def fixture_load_navdata_glonass(navdata):
    """Load GLONASS instance of AndroidDerived2021

    Parameters
    ----------
    navdata : pytest.fixture
        Instance of AndroidDerived for testing

    Returns
    -------
    navdata_glonass : AndroidDerived2021
        Instance of AndroidDerived (GLONASS) for testing
    """
    navdata_glonass = navdata.where("gnss_id", "glonass")

    return navdata_glonass

@pytest.fixture(name="navdata_glonassg1")
def fixture_load_navdata_glonassg1(navdata):
    """Load GLONASS instance of AndroidDerived2021

    Parameters
    ----------
    navdata : pytest.fixture
        Instance of AndroidDerived for testing

    Returns
    -------
    navdata_glonassg1 : AndroidDerived2021
        Instance of AndroidDerived (GLONASS-G1) for testing
    """
    navdata_glonassg1 = navdata.where("gnss_id", "glonass")
    navdata_glonassg1 = navdata_glonassg1.where('signal_type', 'g1')

    return navdata_glonassg1

def test_load_sp3data_missing(sp3_path_missing):
    """Load instance of sp3 for GPS constellation from missing file

    Parameters
    ----------
    sp3_path_missing : pytest.fixture
        String with invalid location for unit_test sp3
        measurements
    """
    # Create a sp3 class for each expected satellite
    with pytest.raises(FileNotFoundError):
        parse_sp3(sp3_path_missing)

def test_load_clkdata_missing(clk_path_missing):
    """Load instance of clk for GPS constellation from missing file

    Parameters
    ----------
    clk_path_missing : pytest.fixture
        String with invalid location for unit_test clk
        measurements
    """
    # Create a sp3 class for each expected satellite
    with pytest.raises(FileNotFoundError):
        parse_clockfile(clk_path_missing)

@pytest.fixture(name="sp3_path_nodata")
def fixture_sp3_path_nodata(root_path):
    """Filepath for .sp3 measurements with no data

    Returns
    -------
    sp3_path : string
        String with location for the unit_test sp3 measurements
    """
    sp3_path_nodata = os.path.join(root_path, 'precise_ephemeris/grg21553_nodata.sp3')
    return sp3_path_nodata

@pytest.fixture(name="clk_path_nodata")
def fixture_clk_path_nodata(root_path):
    """Filepath for .clk measurements with no data

    Returns
    -------
    clk_path : string
        String with location for the unit_test clk measurements
    """
    clk_path_nodata = os.path.join(root_path, 'precise_ephemeris/grg21553_nodata.clk')
    return clk_path_nodata

def test_load_sp3data_nodata(sp3_path_nodata):
    """Load sp3 instance from file with no data

    Parameters
    ----------
    sp3_path_nodata : pytest.fixture
        String with no available data for unit_test sp3
        measurements
    """

    sp3data_nodata = parse_sp3(sp3_path_nodata)

    assert len(sp3data_nodata) == 0

def test_load_clkdata_nodata(clk_path_nodata):
    """Load clk instance from file with no data

    Parameters
    ----------
    clk_path_nodata : pytest.fixture
        String with no available data for unit_test clk
        measurements
    """

    clkdata_nodata = parse_clockfile(clk_path_nodata)

    assert len(clkdata_nodata) == 0

@pytest.mark.parametrize('row_name, prn, index, exp_value',
                        [('xpos', 'G01', 2, 13222742.845),
                         ('ypos', 'G12', 5, 9753305.474000001),
                         ('zpos', 'G32', 25, 21728484.688),
                         ('tym', 'G08', 8, 1303670400000.0),
                         ('utc_time', 'G12', 3, datetime(2021, 4, 28, 18, 15, tzinfo=timezone.utc)) ]
                        )
def test_sp3gps_value_check(sp3data, prn, row_name, index, exp_value):
    """Check array of Sp3 entries for GPS against known values

    Parameters
    ----------
    sp3data : pytest.fixture
        Instance of Sp3 class dictionary
    prn : int
        Satellite PRN for test example
    row_name : string
        Row key for test example
    index : int
        Index to query data at
    exp_value : float/datetime
        Expected value at queried indices
    """

    assert sum([1 for key in sp3data if key[0] == 'G']) == 31

    curr_value = getattr(sp3data[prn], row_name)[index]
    np.testing.assert_equal(curr_value, exp_value)

@pytest.mark.parametrize('row_name, prn, index, exp_value',
                        [('xpos', 'R24', 1, 13383401.364),
                         ('ypos', 'R02', 7, 3934479.152),
                         ('zpos', 'R18', 45, 10107376.674999999),
                         ('tym', 'R12', 17, 1303673100000.0),
                         ('utc_time', 'R09', 34, datetime(2021, 4, 28, 20, 50, tzinfo=timezone.utc)) ]
                        )
def test_sp3glonass_value_check(sp3data, prn, row_name, index, exp_value):
    """Check array of Sp3 entries for GLONASS against known values

    Parameters
    ----------
    sp3data : pytest.fixture
        Instance of Sp3 class dictionary
    prn : int
        Satellite PRN for test example
    row_name : string
        Row key for test example
    index : int
        Index to query data at
    exp_value : float/datetime
        Expected value at queried indices
    """

    assert sum([1 for key in sp3data if key[0] == 'R']) == 20

    curr_value = getattr(sp3data[prn], row_name)[index]
    np.testing.assert_equal(curr_value, exp_value)

@pytest.mark.parametrize('row_name, prn, index, exp_value',
                        [('clk_bias', 'G15', 0, -0.00015303409205),
                         ('tym', 'G05', 5, 1303668150000.0),
                         ('utc_time', 'G32', 4, datetime(2021, 4, 28, 18, 2, tzinfo=timezone.utc)) ]
                        )
def test_clkgps_value_check(clkdata, prn, row_name, index, exp_value):
    """Check Clk array entries of GPS constellation against
    known/expected values using test matrix

    Parameters
    ----------
    clkdata : pytest.fixture
        Instance of Clk class dictionary
    prn : int
        Satellite PRN for test example
    row_name : string
        Row key for test example
    index : int
        Index to query data at
    exp_value : float/datetime
        Expected value at queried indices
    """

    assert sum([1 for key in clkdata if key[0] == 'G']) == 31

    curr_value = getattr(clkdata[prn], row_name)[index]
    np.testing.assert_equal(curr_value, exp_value)

@pytest.mark.parametrize('row_name, prn, index, exp_value',
                        [('clk_bias', 'R08', 16, -5.87550990462e-05),
                         ('tym', 'R14', 10, 1303668300000.0),
                         ('utc_time', 'R04', 4, datetime(2021, 4, 28, 18, 2, tzinfo=timezone.utc)) ]
                        )
def test_clkglonass_value_check(clkdata, prn, row_name, index, exp_value):
    """Check array of Sp3 entries for GLONASS against known values

    Parameters
    ----------
    clkdata : pytest.fixture
        Instance of Clk class dictionary
    prn : int
        Satellite PRN for test example
    row_name : string
        Row key for test example
    index : int
        Index to query data at
    exp_value : float/datetime
        Expected value at queried indices
    """

    assert sum([1 for key in clkdata if key[0] == 'R']) == 20

    curr_value = getattr(clkdata[prn], row_name)[index]
    np.testing.assert_equal(curr_value, exp_value)

def test_gpscheck_sp3_eph(navdata_gpsl1, sp3data, clkdata):
    """Tests that validates GPS satellite 3-D position and velocity

    Parameters
    ----------
    navdata_gpsl1 : pytest.fixture
        Instance of the NavData class that depicts GPS-L1 android derived
        dataset for GPS-only constellation
    sp3data : pytest.fixture
        Instance of Sp3 class dictionary
    clkdata : pytest.fixture
        Instance of Clk class dictionary
    """

    navdata_sp3_result = navdata_gpsl1.copy()
    navdata_sp3_result = single_gnss_from_precise_eph(navdata_sp3_result, \
                                                          sp3data, clkdata)
    navdata_eph_result = navdata_gpsl1.copy()
    navdata_eph_result = sv_gps_from_brdcst_eph(navdata_eph_result)

    for sval in SV_KEYS[0:6]:
        # Check if satellite info from sp3 and eph closely resemble
        # here, the threshold of 300 is set in a heuristic sense; need investigation
        if (sval == 'x_sv_m') | (sval == 'y_sv_m') | (sval == 'z_sv_m'):
            assert max(abs(navdata_sp3_result[sval] - navdata_eph_result[sval])) != 0.0
            assert max(abs(navdata_sp3_result[sval] - navdata_eph_result[sval])) < 4.0
        if (sval == 'vx_sv_mps') | (sval == 'vy_sv_mps') | (sval == 'vz_sv_mps'):
            assert max(abs(navdata_sp3_result[sval] - navdata_eph_result[sval])) != 0.0
            assert max(abs(navdata_sp3_result[sval] - navdata_eph_result[sval])) < 0.015

def test_gps_sp3_funcs(sp3data):
    """Tests extract_sp3, sp3_snapshot for GPS-Sp3

    Notes
    ----------
    Last index interpolation does not work well, so eliminating this index
    while extracting random samples from tym in Sp3

    Parameters
    ----------
    sp3data : pytest.fixture
        Instance of Sp3 class dictionary
    """

    for prn in [key for key in sp3data if key[0] == 'G']:
        if len(sp3data[prn].tym) != 0:
            sp3_subset = random.sample(range(len(sp3data[prn].tym)-1), NUMSAMPLES)
            for sidx, _ in enumerate(sp3_subset):
                func_satpos = extract_sp3(sp3data[prn], sidx, \
                                               ipos = 10, method='CubicSpline',
                                               verbose=True)
                cxtime = sp3data[prn].tym[sidx]
                satpos_sp3, _ = sp3_snapshot(func_satpos, cxtime, \
                                                     hstep = 5e-1, method='CubicSpline')
                satpos_sp3_exact = np.array([ sp3data[prn].xpos[sidx], \
                                              sp3data[prn].ypos[sidx], \
                                              sp3data[prn].zpos[sidx] ])
                assert np.linalg.norm(satpos_sp3 - satpos_sp3_exact) < 1e-6

def test_gps_clk_funcs(clkdata):
    """Tests extract_sp3, sp3_snapshot for GPS-Clk

    Notes
    ----------
    Last index interpolation does not work well, so eliminating this index
    while extracting random samples from tym in Clk

    Parameters
    ----------
    clkdata : pytest.fixture
        Instance of Clk class dictionary
    """
    for prn in [key for key in clkdata if key[0] == 'G']:
        if len(clkdata[prn].tym) != 0:
            clk_subset = random.sample(range(len(clkdata[prn].tym)-1), NUMSAMPLES)
            for sidx, _ in enumerate(clk_subset):
                func_satbias = extract_clk(clkdata[prn], sidx, \
                                                ipos = 10, method='CubicSpline')
                cxtime = clkdata[prn].tym[sidx]
                satbias_clk, _ = clk_snapshot(func_satbias, cxtime, \
                                                      hstep = 5e-1, method='CubicSpline')
                assert consts.C * np.linalg.norm(satbias_clk - \
                                                 clkdata[prn].clk_bias[sidx]) < 1e-6

def test_glonass_sp3_funcs(sp3data):
    """Tests extract_sp3, sp3_snapshot for GLONASS-Sp3

    Notes
    ----------
    Last index interpolation does not work well, so eliminating this index
    while extracting random samples from tym in Sp3

    Parameters
    ----------
    sp3data : pytest.fixture
        Instance of Sp3 class dictionary
    """

    for prn in [key for key in sp3data if key[0] == 'R']:
        if len(sp3data[prn].tym) != 0:
            sp3_subset = random.sample(range(len(sp3data[prn].tym)-1), NUMSAMPLES)
            for sidx, _ in enumerate(sp3_subset):
                func_satpos = extract_sp3(sp3data[prn], sidx, \
                                               ipos = 10, method='CubicSpline')
                cxtime = sp3data[prn].tym[sidx]
                satpos_sp3, _ = sp3_snapshot(func_satpos, cxtime, \
                                                     hstep = 5e-1, method='CubicSpline')
                satpos_sp3_exact = np.array([ sp3data[prn].xpos[sidx], \
                                              sp3data[prn].ypos[sidx], \
                                              sp3data[prn].zpos[sidx] ])
                assert np.linalg.norm(satpos_sp3 - satpos_sp3_exact) < 1e-6

def test_glonass_clk_funcs(clkdata):
    """Tests extract_sp3, sp3_snapshot for GLONASS-Clk


    Notes
    ----------
    Last index interpolation does not work well, so eliminating this index
    while extracting random samples from tym in Clk

    Parameters
    ----------
    clkdata : pytest.fixture
        Instance of Clk class dictionary
    """

    for prn in [key for key in clkdata if key[0] == 'R']:
        if len(clkdata[prn].tym) != 0:
            clk_subset = random.sample(range(len(clkdata[prn].tym)-1), NUMSAMPLES)
            for sidx, _ in enumerate(clk_subset):
                func_satbias = extract_clk(clkdata[prn], sidx, \
                                             ipos = 10, method='CubicSpline',
                                             verbose=True)
                cxtime = clkdata[prn].tym[sidx]
                satbias_clk, _ = clk_snapshot(func_satbias, cxtime, \
                                                      hstep = 5e-1, method='CubicSpline')
                assert consts.C * np.linalg.norm(satbias_clk - \
                                                 clkdata[prn].clk_bias[sidx]) < 1e-6

def test_compute_gps_precise_eph(navdata_gps, sp3data, clkdata):
    """Tests that single_gnss_from_precise_eph does not fail for GPS

    Notes
    ----------
    The threshold for assertion checks are set heuristically; not applicable if
    input unit test files are changed.

    Parameters
    ----------
    navdata_gps : pytest.fixture
        Instance of the NavData class that depicts android derived dataset
    sp3data : pytest.fixture
        Instance of Sp3 class dictionary
    clkdata : pytest.fixture
        Instance of Clk class dictionary
    """
    navdata_prcs_gps = navdata_gps.copy()
    navdata_prcs_gps = single_gnss_from_precise_eph(navdata_prcs_gps, \
                                                        sp3data,
                                                        clkdata,
                                                        verbose=True)

    # Check if the resulting derived is NavData class
    assert isinstance( navdata_prcs_gps, type(NavData()) )

    for sval in SV_KEYS:
        # Check if the resulting navdata class has satellite information
        assert sval in navdata_prcs_gps.rows

        # Check if satellite info from AndroidDerived and sp3 closely resemble
        if (sval == 'x_sv_m') | (sval == 'y_sv_m') | (sval == 'z_sv_m'):
            assert max(abs(navdata_prcs_gps[sval] - navdata_gps[sval])) != 0.0
            assert max(abs(navdata_prcs_gps[sval] - navdata_gps[sval])) < 13e3 #300
        if (sval == 'vx_sv_mps') | (sval == 'vy_sv_mps') | (sval == 'vz_sv_mps'):
            assert max(abs(navdata_prcs_gps[sval] - navdata_gps[sval])) != 0.0
            assert max(abs(navdata_prcs_gps[sval] - navdata_gps[sval])) < 2 #5e-2
        if sval=='b_sv_m':
            assert max(abs(navdata_prcs_gps[sval] - navdata_gps[sval])) != 0.0
            assert max(abs(navdata_prcs_gps[sval] - navdata_gps[sval])) < 15
        if sval=='b_dot_sv_mps':
            assert max(abs(navdata_prcs_gps[sval] - navdata_gps[sval])) != 0.0
            assert max(abs(navdata_prcs_gps[sval] - navdata_gps[sval])) < 5e-3

    # Check if the derived classes are same except for the changed SV_KEYS
    navdata_gps_df = navdata_gps.pandas_df()
    navdata_gps_df = navdata_gps_df.drop(columns = SV_KEYS)

    navdata_prcs_gps_df = navdata_prcs_gps.pandas_df()
    navdata_prcs_gps_df = navdata_prcs_gps_df.drop(columns = SV_KEYS \
                                                    + ["gnss_sv_id"])

    pd.testing.assert_frame_equal(navdata_gps_df.sort_index(axis=1),
                                  navdata_prcs_gps_df.sort_index(axis=1),
                                  check_dtype=False, check_names=True)

def test_compute_glonass_precise_eph(navdata_glonass, sp3data, clkdata):
    """Tests that single_gnss_from_precise_eph does not fail for GPS

    Notes
    ----------
    The threshold for assertion checks are set heuristically; not applicable if
    input unit test files are changed.

    Parameters
    ----------
    navdata_glonass : pytest.fixture
        Instance of the NavData class that depicts android derived dataset
    sp3data : pytest.fixture
        Instance of Sp3 class dictionary
    clkdata : pytest.fixture
        Instance of Clk class dictionary
    """
    navdata_prcs_glonass = navdata_glonass.copy()
    navdata_prcs_glonass.remove(rows=SV_KEYS,inplace=True)
    new_navdata = single_gnss_from_precise_eph(navdata_prcs_glonass,
                                               sp3data, clkdata)

    # Check if the resulting derived is NavData class
    assert isinstance( new_navdata, type(NavData()) )

    for sval in SV_KEYS:
        # Check if the resulting navdata class has satellite information
        assert sval in new_navdata.rows

        # Check if satellite info from AndroidDerived and sp3 closely resemble
        if (sval == 'x_sv_m') | (sval == 'y_sv_m') | (sval == 'z_sv_m'):
            assert max(abs(new_navdata[sval] - navdata_glonass[sval])) != 0.0
            assert max(abs(new_navdata[sval] - navdata_glonass[sval])) < 13e3 #300
        if (sval == 'vx_sv_mps') | (sval == 'vy_sv_mps') | (sval == 'vz_sv_mps'):
            assert max(abs(new_navdata[sval] - navdata_glonass[sval])) != 0.0
            assert max(abs(new_navdata[sval] - navdata_glonass[sval])) < 2 #5e-2
        if sval=='b_sv_m':
            assert max(abs(new_navdata[sval] - navdata_glonass[sval])) != 0.0
            assert max(abs(new_navdata[sval] - navdata_glonass[sval])) < 15
        if sval=='b_dot_sv_mps':
            assert max(abs(new_navdata[sval] - navdata_glonass[sval])) != 0.0
            assert max(abs(new_navdata[sval] - navdata_glonass[sval])) < 5e-3

    # Check if the derived classes are same except for the changed SV_KEYS
    navdata_glonass_df = navdata_glonass.pandas_df()
    navdata_glonass_df = navdata_glonass_df.drop(columns = SV_KEYS)

    navdata_prcs_glonass_df = new_navdata.pandas_df()
    navdata_prcs_glonass_df = navdata_prcs_glonass_df.drop(columns = SV_KEYS\
                                                    + ["gnss_sv_id"])

    pd.testing.assert_frame_equal(navdata_glonass_df.sort_index(axis=1),
                                  navdata_prcs_glonass_df.sort_index(axis=1),
                                  check_dtype=False, check_names=True)
    # test inplace
    new_navdata = single_gnss_from_precise_eph(navdata_prcs_glonass,
                                               sp3data, clkdata,
                                               inplace=True)

    # Check if the resulting derived is NavData class
    assert new_navdata is None

    for sval in SV_KEYS:
        # Check if the resulting navdata class has satellite information
        assert sval in navdata_prcs_glonass.rows

        # Check if satellite info from AndroidDerived and sp3 closely resemble
        if (sval == 'x_sv_m') | (sval == 'y_sv_m') | (sval == 'z_sv_m'):
            assert max(abs(navdata_prcs_glonass[sval] - navdata_glonass[sval])) != 0.0
            assert max(abs(navdata_prcs_glonass[sval] - navdata_glonass[sval])) < 13e3 #300
        if (sval == 'vx_sv_mps') | (sval == 'vy_sv_mps') | (sval == 'vz_sv_mps'):
            assert max(abs(navdata_prcs_glonass[sval] - navdata_glonass[sval])) != 0.0
            assert max(abs(navdata_prcs_glonass[sval] - navdata_glonass[sval])) < 2 #5e-2
        if sval=='b_sv_m':
            assert max(abs(navdata_prcs_glonass[sval] - navdata_glonass[sval])) != 0.0
            assert max(abs(navdata_prcs_glonass[sval] - navdata_glonass[sval])) < 15
        if sval=='b_dot_sv_mps':
            assert max(abs(navdata_prcs_glonass[sval] - navdata_glonass[sval])) != 0.0
            assert max(abs(navdata_prcs_glonass[sval] - navdata_glonass[sval])) < 5e-3

    # Check if the derived classes are same except for the changed SV_KEYS
    navdata_glonass_df = navdata_glonass.pandas_df()
    navdata_glonass_df = navdata_glonass_df.drop(columns = SV_KEYS)

    navdata_prcs_glonass_df = navdata_prcs_glonass.pandas_df()
    navdata_prcs_glonass_df = navdata_prcs_glonass_df.drop(columns = SV_KEYS\
                                                    + ["gnss_sv_id"])

    pd.testing.assert_frame_equal(navdata_glonass_df.sort_index(axis=1),
                                  navdata_prcs_glonass_df.sort_index(axis=1),
                                  check_dtype=False, check_names=True)

def test_compute_concat_precise_eph(navdata, sp3_path, clk_path):
    """Tests that multi_gnss_from_precise_eph does not fail for multi-GNSS

    Notes
    ----------
    The threshold for assertion checks are set heuristically; not applicable if
    input unit test files are changed.

    Parameters
    ----------
    navdata : pytest.fixture
        Instance of AndroidDerived for testing
    sp3_path : string
        String with location for the unit_test sp3 measurements
    clk_path : string
        String with location for the unit_test clk measurements
    """

    gnss_consts = {'gps', 'glonass'}

    navdata_merged = NavData()
    navdata_merged = navdata.where('gnss_id',gnss_consts)

    navdata_prcs_merged = multi_gnss_from_precise_eph(navdata, sp3_path,
                                            clk_path,  verbose = True)

    navdata_prcs_merged = navdata_prcs_merged.where("gnss_id",gnss_consts)

    # Check if the resulting derived is NavData class
    assert isinstance( navdata_prcs_merged, NavData )

    for sval in SV_KEYS:
        # Check if the resulting navdata class has satellite information
        assert sval in navdata_prcs_merged.rows

        # Check if satellite info from AndroidDerived and sp3 closely resemble
        if (sval == 'x_sv_m') | (sval == 'y_sv_m') | (sval == 'z_sv_m'):
            assert max(abs(navdata_prcs_merged[sval] - navdata_merged[sval])) != 0.0
            assert max(abs(navdata_prcs_merged[sval] - navdata_merged[sval])) < 13e3 #300
        if (sval == 'vx_sv_mps') | (sval == 'vy_sv_mps') | (sval == 'vz_sv_mps'):
            assert max(abs(navdata_prcs_merged[sval] - navdata_merged[sval])) != 0.0
            assert max(abs(navdata_prcs_merged[sval] - navdata_merged[sval])) < 2 #5e-2
        if sval=='b_sv_m':
            assert max(abs(navdata_prcs_merged[sval] - navdata_merged[sval])) != 0.0
            assert max(abs(navdata_prcs_merged[sval] - navdata_merged[sval])) < 15
        if sval=='b_dot_sv_mps':
            assert max(abs(navdata_prcs_merged[sval] - navdata_merged[sval])) != 0.0
            assert max(abs(navdata_prcs_merged[sval] - navdata_merged[sval])) < 5e-3

    # Check if the derived classes are same except for the changed SV_KEYS
    navdata_merged_df = navdata_merged.pandas_df()
    navdata_merged_df = navdata_merged_df.drop(columns = SV_KEYS)

    navdata_prcs_merged_df = navdata_prcs_merged.pandas_df()
    navdata_prcs_merged_df = navdata_prcs_merged_df.drop(columns = SV_KEYS + ["gnss_sv_id"])

    pd.testing.assert_frame_equal(navdata_merged_df.sort_index(axis=1),
                                  navdata_prcs_merged_df.sort_index(axis=1),
                                  check_dtype=False, check_names=True)

def test_compute_gps_brdcst_eph(navdata_gpsl1, navdata, navdata_glonassg1):
    """Tests that sv_gps_from_brdcst_eph does not fail for GPS

    Parameters
    ----------
    navdata_gpsl1 : pytest.fixture
        Instance of NavData class that depicts GPS-L1 only derived dataset
    navdata : pytest.fixture
        Instance of NavData class that depicts entire android derived dataset
    navdata_glonassg1 : pytest.fixture
        Instance of NavData class that depicts GLONASS-G1 only derived dataset
    """

    # test what happens when extra (multi-GNSS) rows down't exist
    with pytest.raises(RuntimeError) as excinfo:
        navdata_eph = navdata.copy()
        sv_gps_from_brdcst_eph(navdata_eph, verbose=True)
    assert "Multi-GNSS" in str(excinfo.value)

    # test what happens when invalid (non-GPS) rows down't exist
    with pytest.raises(RuntimeError) as excinfo:
        navdata_glonassg1_eph = navdata_glonassg1.copy()
        sv_gps_from_brdcst_eph(navdata_glonassg1_eph, verbose=True)
    assert "non-GPS" in str(excinfo.value)

    navdata_gpsl1_eph = navdata_gpsl1.copy()
    navdata_gpsl1_eph = sv_gps_from_brdcst_eph(navdata_gpsl1_eph,
                                               verbose=True)

    # Check if the resulting derived is NavData class
    assert isinstance( navdata_gpsl1_eph, type(NavData()) )

    for sval in SV_KEYS[0:6]:
        # Check if the resulting navdata class has satellite information
        assert sval in navdata_gpsl1_eph.rows

        # Check if satellite info from AndroidDerived and eph closely resemble
        # here, the threshold of 300 is set in a heuristic sense; need investigation
        if (sval == 'x_sv_m') | (sval == 'y_sv_m') | (sval == 'z_sv_m'):
            assert max(abs(navdata_gpsl1_eph[sval] - navdata_gpsl1[sval])) != 0.0
            assert max(abs(navdata_gpsl1_eph[sval] - navdata_gpsl1[sval])) < 13e3 #300.0
        if (sval == 'vx_sv_mps') | (sval == 'vy_sv_mps') | (sval == 'vz_sv_mps'):
            assert max(abs(navdata_gpsl1_eph[sval] - navdata_gpsl1[sval])) != 0.0
            assert max(abs(navdata_gpsl1_eph[sval] - navdata_gpsl1[sval])) < 2 #5e-2

    # Check if the derived classes are same except for corr_pr_m
    navdata_gpsl1_df = navdata_gpsl1.pandas_df()
    navdata_gpsl1_df = navdata_gpsl1_df.drop(columns = SV_KEYS[0:6])

    navdata_gpsl1_eph_df = navdata_gpsl1_eph.pandas_df()
    navdata_gpsl1_eph_df = navdata_gpsl1_eph_df.drop(columns = SV_KEYS[0:6])

    pd.testing.assert_frame_equal(navdata_gpsl1_df.sort_index(axis=1),
                                  navdata_gpsl1_eph_df.sort_index(axis=1),
                                  check_dtype=False, check_names=True)<|MERGE_RESOLUTION|>--- conflicted
+++ resolved
@@ -100,10 +100,6 @@
 
     Returns
     -------
-<<<<<<< HEAD
-    sp3data : dict
-        Instances of Sp3 class for each satellite
-=======
     sp3data : list
         Instance of GPS-only Sp3 class list with len = NUMSATS-GPS
     """
@@ -123,20 +119,19 @@
     ----------
     clk_path : pytest.fixture
         String with location for the unit_test clk measurements
->>>>>>> b284c023
-
-    """
-    sp3data = parse_sp3(sp3_path)
-
-<<<<<<< HEAD
-    return sp3data
-=======
+
+    Returns
+    -------
+    clkdata : list
+        Instance of GPS-only Clk class list with len = NUMSATS-GPS
+    """
+    clkdata_gps = parse_clockfile(clk_path, constellation = 'gps')
+
     # raises exception if input not string or path-like
     with pytest.raises(TypeError):
         parse_clockfile([])
 
     return clkdata_gps
->>>>>>> b284c023
 
 @pytest.fixture(name="clkdata")
 def fixture_load_clkdata(clk_path):
